--- conflicted
+++ resolved
@@ -1,7 +1,3 @@
-<<<<<<< HEAD
-/dataset
-/bao
-=======
 ###########
 # Project #
 ###########
@@ -91,4 +87,4 @@
 
 # Built Visual Studio Code Extensions
 *.vsix
->>>>>>> 8d20e47c
+/bao